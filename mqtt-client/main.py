# coding=utf-8
"""
An MQTT client plugin for sending/receiving data to/from an MQTT broker.
For more info: https://github.com/openmotics/plugins/blob/master/mqtt-client/README.md
"""

import six
import sys
import re
import time
from datetime import datetime
import pytz
import json
from threading import Thread
from plugins.base import om_expose, input_status, output_status, shutter_status, OMPluginBase, PluginConfigChecker, receive_events, om_metric_receive, background_task
from serial_utils import CommunicationTimedOutException
import logging
from enums import HardwareType
from .homeassistant import HomeAssistant

logger = logging.getLogger(__name__)

class MQTTClient(OMPluginBase):
    """
    An MQTT client plugin for sending/receiving data to/from an MQTT broker.
    For more info: https://github.com/openmotics/plugins/blob/master/mqtt-client/README.md
    """

    name = 'MQTTClient'
<<<<<<< HEAD
    version = '3.1.7'
=======
    version = '3.1.0'
>>>>>>> ed4d17de
    interfaces = [('config', '1.0')]

    energy_module_config = {
        1: 8,
        8: 8,
        12: 12
    }

    input_status_map = {'ON': 1,
                        'OFF': 0}    

    config_description = [
        {'name': 'hostname',
         'type': 'str',
         'description': 'MQTT broker hostname or IP address.'},
        {'name': 'port',
         'type': 'int',
         'description': 'MQTT broker port. Default: 1883'},
        {'name': 'username',
         'type': 'str',
         'description': 'MQTT broker username. Default: openmotics'},
        {'name': 'password',
         'type': 'password',
         'description': 'MQTT broker password'},
        # home assistant support
        {'name': 'homeassistant_discovery_enabled',
         'type': 'bool',
         'description': 'Enable HomeAssistant Components Discovery.'},
        {'name': 'homeassistant_discovery_prefix_topic',
         'type': 'str',
         'description': 'HomeAssistant topic prefix for MQTT Discovery. Default: homeassistant/'},
        {'name': 'homeassistant_qos',
         'type': 'enum',
         'choices': ['0', '1', '2'],
         'description': 'Home Assistant message quality of service. Default: 0'},
        {'name': 'homeassistant_retain',
         'type': 'bool',
         'description': 'Home Assistant message retain.'},
        # input status
        {'name': 'input_status_enabled',
         'type': 'bool',
         'description': 'Enable input status publishing of messages.'},
        {'name': 'input_status_topic_format',
         'type': 'str',
         'description': 'Input status topic format. Default: openmotics/input/{id}/state'},
        {'name': 'input_status_qos',
         'type': 'enum',
         'choices': ['0', '1', '2'],
         'description': 'Input status message quality of service. Default: 0'},
        {'name': 'input_status_retain',
         'type': 'bool',
         'description': 'Input status message retain.'},
        # output status
        {'name': 'output_status_enabled',
         'type': 'bool',
         'description': 'Enable output status publishing of messages.'},
        {'name': 'output_status_topic_format',
         'type': 'str',
         'description': 'Output status topic format. Default: openmotics/output/{id}/state'},
        {'name': 'output_status_qos',
         'type': 'enum',
         'choices': ['0', '1', '2'],
         'description': 'Output status message quality of service. Default: 0'},
        {'name': 'output_status_retain',
         'type': 'bool',
         'description': 'Output status message retain.'},
        # shutter status
        {'name': 'shutter_status_enabled',
         'type': 'bool',
         'description': 'Enable shutter status publishing of messages.'},
        {'name': 'shutter_state_topic_format',
         'type': 'str',
         'description': 'Shutter state topic format. Default: openmotics/shutter/{id}/state'},
        {'name': 'shutter_position_topic_format',
         'type': 'str',
         'description': 'Shutter position topic format. Default: openmotics/shutter/{id}/position'},
        {'name': 'shutter_status_qos',
         'type': 'enum',
         'choices': ['0', '1', '2'],
         'description': 'Shutter status message quality of service. Default: 0'},
        {'name': 'shutter_status_retain',
         'type': 'bool',
         'description': 'Shutter status message retain.'},
        # event status
        {'name': 'event_status_enabled',
         'type': 'bool',
         'description': 'Enable event status publishing of messages.'},
        {'name': 'event_status_topic_format',
         'type': 'str',
         'description': 'Event status topic format. Default: openmotics/event/{id}/state'},
        {'name': 'event_status_qos',
         'type': 'enum',
         'choices': ['0', '1', '2'],
         'description': 'Event status message quality of service. Default: 0'},
        {'name': 'event_status_retain',
         'type': 'bool',
         'description': 'Event status message retain.'},
        # sensor status
        {'name': 'sensor_status_enabled',
         'type': 'bool',
         'description': 'Enable sensor status publishing of messages.'},
        {'name': 'sensor_status_topic_format',
         'type': 'str',
         'description': 'Sensor status topic format. Default: openmotics/sensor/{id}/state'},
        {'name': 'sensor_status_qos',
         'type': 'enum',
         'choices': ['0', '1', '2'],
         'description': 'Sensor status message quality of service. Default: 0'},
        {'name': 'sensor_status_retain',
         'type': 'bool',
         'description': 'Sensor status message retain.'},
        {'name': 'sensor_status_poll_frequency',
         'type': 'int',
         'description': 'Polling frequency for sensor status in seconds. Default: 300, minimum: 10'},
        # power status
        {'name': 'power_status_enabled',
         'type': 'bool',
         'description': 'Enable power status publishing of messages.'},
        {'name': 'power_status_topic_format',
         'type': 'str',
         'description': 'Power status topic format. Default: openmotics/power/{module_id}/{sensor_id}/state'},
        {'name': 'power_status_qos',
         'type': 'enum',
         'choices': ['0', '1', '2'],
         'description': 'Power status quality of Service. Default: 0'},
        {'name': 'power_status_retain',
         'type': 'bool',
         'description': 'Power status retain.'},
        {'name': 'power_status_poll_frequency',
        'type': 'int',
        'description': 'Polling frequency for power status in seconds. Default: 60, minimum: 10'},
        # energy status
        {'name': 'energy_status_enabled',
         'type': 'bool',
         'description': 'Enable energy status publishing of messages.'},
        {'name': 'energy_status_topic_format',
         'type': 'str',
         'description': 'Energy status topic format. Default: openmotics/energy/{module_id}/{sensor_id}/state'},
        {'name': 'energy_status_qos',
         'type': 'enum',
         'choices': ['0', '1', '2'],
         'description': 'Energy status quality of Service. Default: 0'},
        {'name': 'energy_status_retain',
         'type': 'bool',
         'description': 'Energy status retain.'},
        {'name': 'energy_status_poll_frequency',
        'type': 'int',
        'description': 'Polling frequency for energy status in seconds. Default: 3600 (1 hour), minimum: 10'},
        # output command
        {'name': 'output_command_topic',
         'type': 'str',
         'description': 'Topic to subscribe to for output command messages. Leave empty to turn off.'},
        # shutter command
        {'name': 'shutter_command_topic',
         'type': 'str',
         'description': 'Topic to subscribe to for shutter command messages. Leave empty to turn off.'},
        # shutter position command
        {'name': 'shutter_position_command_topic',
         'type': 'str',
         'description': 'Topic to subscribe to for shutter position command messages. Leave empty to turn off.'},
        # logging
        {'name': 'logging_topic',
         'type': 'str',
         'description': 'Topic for logging messages. Leave empty to turn off.'},
        # timestamp timezone
        {'name': 'timezone',
         'type': 'str',
         'description': 'Timezone. Default: UTC. Example: Europe/Brussels'}
    ]

    default_config = {
        'port': 1883,
        'username': 'openmotics',
        'homeassistant_discovery_prefix_topic': 'homeassistant/',
        'homeassistant_qos': 0,
        'input_status_topic_format': 'openmotics/input/{id}/state',
        'input_status_qos': 0,
        'output_status_topic_format': 'openmotics/output/{id}/state',
        'output_status_qos': 0,
        'shutter_state_topic_format': 'openmotics/shutter/{id}/state',
        'shutter_position_topic_format': 'openmotics/shutter/{id}/position',
        'shutter_status_qos': 0,
        'event_status_topic_format': 'openmotics/event/{id}/state',
        'event_status_qos': 0,
        'sensor_status_topic_format': 'openmotics/sensor/{id}/state',
        'sensor_status_qos': 0,
        'sensor_status_poll_frequency': 300,
        'power_status_topic_format': 'openmotics/power/{module_id}/{sensor_id}/state',
        'power_status_qos': 0,
        'power_status_poll_frequency': 60,
        'energy_status_topic_format': 'openmotics/energy/{module_id}/{sensor_id}/state',
        'energy_status_qos': 0,
        'energy_status_poll_frequency': 3600,
        'output_command_topic': 'openmotics/output/+/set',
        'shutter_command_topic': 'openmotics/shutter/+/set',
        'shutter_position_command_topic': 'openmotics/shutter/+/position/set',
        'logging_topic': 'openmotics/logging',
        'timezone': 'UTC'
    }

    def __init__(self, webinterface, connector):
        super(MQTTClient, self).__init__(webinterface=webinterface,
                                            connector=connector)

        logger.info('Starting MQTTClient plugin...')

        self._config = self.read_config(MQTTClient.default_config)
        #logger.info("Default configuration '{0}'".format(self._config))
        self._config_checker = PluginConfigChecker(MQTTClient.config_description)

        if sys.version_info.major == 2:
            paho_mqtt_wheel = '/opt/openmotics/python/plugins/MQTTClient/paho_mqtt-1.5.0-py2-none-any.whl'
        else:
            paho_mqtt_wheel = '/opt/openmotics/python/plugins/MQTTClient/paho_mqtt-1.6.1-py3-none-any.whl'
            
        if paho_mqtt_wheel not in sys.path:
            sys.path.insert(0, paho_mqtt_wheel)

        self.client = None
        self._sensor_config = {}
        self._inputs = {}
        self._outputs = {}
        self._shutters = {}
        self._sensors = {}
        self._power_modules = {}
        self._rooms = {}

        self._read_config()

        self._load_and_connect()

        logger.info("Started MQTTClient plugin")

    def _read_config(self):
        # broker
        self._hostname = self._config.get('hostname')
        self._port     = self._config.get('port')
        self._username = self._config.get('username')
        self._password = self._config.get('password')
        # home assistant support
        self._homeassistant_discovery_enabled      = self._config.get('homeassistant_discovery_enabled')
        self._homeassistant_discovery_prefix_topic = self._config.get('homeassistant_discovery_prefix_topic')
        self._homeassistant_qos                    = int(self._config.get('homeassistant_qos'))
        self._homeassistant_retain                 = self._config.get('homeassistant_retain')
        # inputs
        self._input_enabled = self._config.get('input_status_enabled')
        self._input_topic   = self._config.get('input_status_topic_format')
        self._input_qos     = int(self._config.get('input_status_qos'))
        self._input_retain  = self._config.get('input_status_retain')
        # outputs
        self._output_enabled = self._config.get('output_status_enabled')
        self._output_topic   = self._config.get('output_status_topic_format')
        self._output_qos     = int(self._config.get('output_status_qos'))
        self._output_retain  = self._config.get('output_status_retain')
        # shutters
        self._shutter_enabled          = self._config.get('shutter_status_enabled')
        self._shutter_topic            = self._config.get('shutter_state_topic_format')
        self._shutter_position_topic   = self._config.get('shutter_position_topic_format')
        self._shutter_qos              = int(self._config.get('shutter_status_qos'))
        self._shutter_retain           = self._config.get('shutter_status_retain')
        # events
        self._event_enabled = self._config.get('event_status_enabled')
        self._event_topic   = self._config.get('event_status_topic_format')
        self._event_qos     = int(self._config.get('event_status_qos'))
        self._event_retain  = self._config.get('event_status_retain')
        # sensors
        self._sensor_config = {
            'sensor': {
                'enabled':        self._config.get('sensor_status_enabled'),
                'topic':          self._config.get('sensor_status_topic_format'),
                'qos':            int(self._config.get('sensor_status_qos')),
                'retain':         self._config.get('sensor_status_retain'),
                'poll_frequency': int(self._config.get('sensor_status_poll_frequency'))
            },
            'power': {
                'enabled':        self._config.get('power_status_enabled'),
                'topic':          self._config.get('power_status_topic_format'),
                'qos':            int(self._config.get('power_status_qos')),
                'retain':         self._config.get('power_status_retain'),
                'poll_frequency': int(self._config.get('power_status_poll_frequency'))
            },
            'energy': {
                'enabled':        self._config.get('energy_status_enabled'),
                'topic':          self._config.get('energy_status_topic_format'),
                'qos':            int(self._config.get('energy_status_qos')),
                'retain':         self._config.get('energy_status_retain'),
                'poll_frequency': int(self._config.get('energy_status_poll_frequency'))
            }
        }
        self._sensor_enabled = self._sensor_config.get('sensor').get('enabled')
        self._power_enabled = (self._sensor_config.get('power').get('enabled') or self._sensor_config.get('energy').get('enabled'))
        # output command
        self._output_command_topic = self._config.get('output_command_topic')
        # shutter command
        self._shutter_command_topic = self._config.get('shutter_command_topic')
        # shutter position command
        self._shutter_position_command_topic = self._config.get('shutter_position_command_topic')
        # logging topic
        self._logging_topic = self._config.get('logging_topic')
        # timezone
        self._timezone = self._config.get('timezone')
        self._enabled = self._hostname is not None and self._port is not None
        logger.info('MQTTClient is {0}'.format('enabled' if self._enabled else 'disabled'))

    def _load_configuration(self):
        if self._enabled is True:
            inputs_loaded = False
            outputs_loaded = False
            shutters_loaded = False
            sensors_loaded = False
            power_loaded = False
            rooms_loaded = False
            should_load = True

            while should_load:
                if not inputs_loaded:
                    inputs_loaded = self._load_input_configuration()
                if not outputs_loaded:
                    outputs_loaded = self._load_output_configuration()
                if not shutters_loaded:
                    shutters_loaded = self._load_shutter_configuration()
                if not sensors_loaded:
                    sensors_loaded = self._load_sensor_configuration()
                if not power_loaded:
                    power_loaded = self._load_power_configuration()
                if not rooms_loaded:
                    rooms_loaded = self._load_rooms_configuration()
                should_load = not all([inputs_loaded, outputs_loaded, shutters_loaded, sensors_loaded, power_loaded, rooms_loaded])
                if should_load:
                    time.sleep(15)

    def _load_and_connect(self):
        try:
            self._load_configuration()
            self._try_connect()
        except Exception as ex:
            logger.error("Error while loading config and trying to connect: {0}".format(ex))

    def _load_input_configuration(self):
        input_config_loaded = True
        if self._input_enabled:
            try:
                result = json.loads(self.webinterface.get_input_configurations())
                if result['success'] is False:
                    logger.error('Failed to load input configurations')
                    input_config_loaded = False
                else:
                    ids = []
                    for config in result['config']:
                        input_id = config['id']
                        if not config['in_use']:
                            continue
                        ids.append(input_id)
                        self._inputs[input_id] = config
                    for input_id in self._inputs.keys():
                        if input_id not in ids:
                            del self._inputs[input_id]
                    logger.info('Configuring {0} inputs'.format(len(ids)))
            except Exception as ex:
                logger.exception('Error while loading input configurations')
                input_config_loaded = False
            try:
                result = json.loads(self.webinterface.get_input_status())
                if result['success'] is False:
                    logger.error('Failed to get input status')
                    input_config_loaded = False
                else:
                    for input_data in result['status']:
                        input_id = input_data['id']
                        if input_id not in self._inputs:
                            continue
                        self._inputs[input_id]['status'] = input_data['status']
            except Exception as ex:
                logger.exception('Error getting input status')
                input_config_loaded = False
        return input_config_loaded

    def _load_output_configuration(self):
        output_config_loaded = True
        if self._output_enabled:
            try:
                result = json.loads(self.webinterface.get_output_configurations())
                if result['success'] is False:
                    output_config_loaded = False
                    logger.error('Failed to load output configurations')
                else:
                    ids = []
                    for config in result['config']:
                        if config['module_type'] not in ['o', 'O', 'd', 'D']:
                            continue
                        if not config['module']['hardware_type'] in [HardwareType.PHYSICAL, HardwareType.VIRTUAL]:
                            continue
                        if not config['in_use']:
                            continue
                        output_id = config['id']
                        ids.append(output_id)
                        self._outputs[output_id] = {'name': config['name'],
                                                    'hardware_type': config['module']['hardware_type'],
                                                    'module_type': {'o': 'output',
                                                                    'O': 'output',
                                                                    'd': 'dimmer',
                                                                    'D': 'dimmer'}[config['module_type']],
                                                    'room_id': config['room'],
                                                    'type': config['type']}
                    for output_id in self._outputs.keys():
                        if output_id not in ids:
                            del self._outputs[output_id]
                    logger.info('Configuring {0} outputs'.format(len(ids)))
            except Exception as ex:
                output_config_loaded = False
                logger.exception('Error while loading output configurations')
            try:
                result = json.loads(self.webinterface.get_output_status())
                if result['success'] is False:
                    output_config_loaded = False
                    logger.error('Failed to get output status')
                else:
                    for output in result['status']:
                        output_id = output['id']
                        if output_id not in self._outputs:
                            continue
                        self._outputs[output_id]['status'] = output['status']
                        self._outputs[output_id]['dimmer'] = output['dimmer']
            except Exception as ex:
                output_config_loaded = False
                logger.exception('Error getting output status')
        return output_config_loaded

    def _load_shutter_configuration(self):
        shutter_config_loaded = True
        if self._shutter_enabled:
            try:
                result = json.loads(self.webinterface.get_shutter_configurations())
                if result['success'] is False:
                    shutter_config_loaded = False
                    logger.error('Failed to load shutter configurations')
                else:
                    ids = []
                    for config in result['config']:
                        if not config['in_use']:
                            continue
                        if not config['module']['hardware_type'] == HardwareType.PHYSICAL:
                            continue
                        shutter_id = config['id']
                        ids.append(shutter_id)
                        self._shutters[shutter_id] = {'name': config['name'],
                                                     'module_id': config['module']['module_id'],
                                                     'type': config['module']['hardware_module'],
                                                     'timer_up': config['timer_up'],
                                                     'timer_down': config['timer_down'],
                                                     'steps': config['steps'],
                                                     'normal_direction': config['up_down_config'],
                                                     'room_id': config['room']
                                                    }
                    for shutter_id in self._shutters.keys():
                        if shutter_id not in ids:
                            del self._shutters[shutter_id]
                    logger.info('Configuring {0} shutters'.format(len(ids)))
            except Exception as ex:
                shutter_config_loaded = False
                logger.exception('Error while loading shutter configurations: {0}'.format(ex))
            try:
                result = json.loads(self.webinterface.get_shutter_status())
                if result['success'] is False:
                    shutter_config_loaded = False
                    logger.error('Failed to get shutter status')
                else:
                    for id in sorted(result['detail']):
                        shutter_id = int(id)
                        if shutter_id not in self._shutters:
                            continue
                        state = result['detail'][id]['state']
                        position = result['detail'][id]['actual_position']

                        logger.info('Shutter {0} state {1}'.format(shutter_id, state))

                        self._shutters[shutter_id]['state'] = state
                        if position is not None:
                            self._shutters[shutter_id]['position'] = position
            except Exception as ex:
                shutter_config_loaded = False
                logger.exception('Error getting shutter status: {0}'.format(ex))
        return shutter_config_loaded

    def _load_sensor_configuration(self):
        sensor_config_loaded = True
        if self._sensor_enabled:
            try:
                result = json.loads(self.webinterface.get_sensor_configurations())
                if result['success'] is False:
                    sensor_config_loaded = False
                    logger.error('Failed to load sensor configurations: {0}'.format(result.get('msg')))
                else:
                    ids = []
                    for config in result['config']:
                        sensor_id = config['id']

                        if not config['in_use']:
                            continue

                        ids.append(sensor_id)
                        self._sensors[sensor_id] = {'name': config['name'],
                                                    'external_id': str(config['external_id']),
                                                    'room_id': config['room'],
                                                    'physical_quantity': str(config['physical_quantity']),
                                                    'offset': config['offset'],
                                                    'source': config.get('source'),
                                                    'unit': config.get('unit')}
                    for sensor_id in self._sensors.keys():
                        if sensor_id not in ids:
                            del self._sensors[sensor_id]
                    logger.info('Configuring {0} sensors'.format(len(ids)))
            except Exception as ex:
                sensor_config_loaded = False
                logger.exception('Error while loading sensor configurations: {0}'.format(ex))
        return sensor_config_loaded

    def _load_power_configuration(self):
        power_config_loaded = True
        if self._power_enabled:
            try:
                result = json.loads(self.webinterface.get_power_modules())
                if result['success'] is False:
                    power_config_loaded = False
                    logger.error('Failed to load power configurations: {0}'.format(result.get('msg')))
                else:
                    ids = []
                    for module in result['modules']:
                        module_id = int(module['id'])
                        ids.append(module_id)
                        version = int(module['version'])
                        input_count = MQTTClient.energy_module_config.get(version, 0)
                        module_config = {}
                        if input_count == 0:
                            logger.warning('Warning: Skipping energy module {0}, version {1} is currently not supported by this plugin. Only versions: {2}'.format(
                                module_id,
                                version,
                                ', '.join(MQTTClient.energy_module_config.keys())))
                            continue
                        else:
    	                    logger.info('Configuring energy module {0} (version {1}) with {2} inputs'.format(module_id, version, input_count))
                        for input_id in range(0, input_count):
                            module_config[input_id] = {'name':     module['input{0}'.format(input_id)],
                                                       'sensor':   module['sensor{0}'.format(input_id)],
                                                       'times':    module['times{0}'.format(input_id)],
                                                       'inverted': module['inverted{0}'.format(input_id)]}
                        self._power_modules[module_id] = module_config
                    for module_id in self._power_modules.keys():
                        if module_id not in ids:
                            del self._power_modules[module_id]
            except Exception as ex:
                power_config_loaded = False
                logger.exception('Error while loading power configurations')
        return power_config_loaded

    def _load_rooms_configuration(self):
        room_config_loaded = True
        try:
            result = json.loads(self.webinterface.get_room_configurations())
            if result['success'] is False:
                logger.error('Failed to load room configurations')
                room_config_loaded = False
            else:
                ids = []
                for config in result['config']:
                    room_id = config['id']
                    if not config['name'].strip():
                        continue
                    ids.append(room_id)
                    self._rooms[room_id] = config
                logger.info('Configuring {0} rooms'.format(len(ids)))
        except Exception as ex:
            logger.exception('Error while loading rooms configurations')
            room_config_loaded = False
        return room_config_loaded

    def _try_connect(self):
        if self._enabled is True:
            try:
                import paho.mqtt.client as client
                self.client = client.Client()
                if self._username is not None:
                    logger.info("MQTTClient is using username '{0}' and password".format(self._username))
                    self.client.username_pw_set(self._username, self._password)
                self.client.on_message = self.on_message
                self.client.on_connect = self.on_connect
                self.client.connect(self._hostname, self._port, 5)
                self.client.loop_start()
            except Exception as ex:
                logger.exception('Error connecting to MQTT broker')

    def _log(self, info):
        # for log messages QoS = 0 and retain = False
        thread = Thread(target=self._send, args=(self._logging_topic, info, 0, False))
        thread.start()

    def _send(self, topic, data, qos, retain):
        try:
            self.client.publish(topic, payload=json.dumps(data), qos=qos, retain=retain)
        except Exception as ex:
            logger.exception('Error sending data to topic {0}'.format(topic))

    def _timestamp2isoformat(self, timestamp=None):
        # start with UTC
        dt = datetime.utcnow()
        if (timestamp is not None):
            dt.utcfromtimestamp(float(timestamp))
        # localize the UTC date/time, make it "aware" instead of naive
        dt = pytz.timezone('UTC').localize(dt)
        # convert to timezone from configuration
        if self._timezone is not None and self._timezone is not 'UTC':
            dt = dt.astimezone(pytz.timezone(self._timezone))
        return dt.isoformat()

    @input_status(version=2)
    def input_status(self, data):
        if self._enabled and self._input_enabled:
            input_id = data.get('input_id')
            status = 'ON' if data.get('status') else 'OFF'
            try:
                if input_id in self._inputs:
                    name = self._inputs[input_id].get('name')
                    if self._inputs[input_id].get('status') != self.input_status_map[status]:
                        self._log('Input {0} ({1}) switched from {2} to {3}'.format(input_id, name,  self._inputs[input_id].get('status'), status))
                        logger.info('Input {0} ({1}) switched from {2} to {3}'.format(input_id, name,  self._inputs[input_id].get('status'), status))
                        data = {'id': input_id,
                                'name': name,
                                'status': status,
                                'timestamp': self._timestamp2isoformat()}
                        thread = Thread(
                            target=self._send,
                            args=(self._input_topic.format(id=input_id), data, self._input_qos, self._input_retain)
                        )
                        thread.start()
                else:
                    logger.error('Got event for unknown input {0}'.format(input_id))
            except Exception as ex:
                logger.exception('Error processing input {0}'.format(input_id))

    @output_status(version = 2)
    def output_status(self, event_data):
        if self._enabled and self._output_enabled:
            try:
                output_id = event_data['id']
                current_output_status = self._outputs
                if output_id in current_output_status:
                    status = current_output_status[output_id].get('status')
                    dimmer = current_output_status[output_id].get('dimmer')
                    if status is None or dimmer is None:
                        return
             
                    # set vars for control flow 
                    event_status = 1 if event_data['status']['on'] is True else 0
                    event_dimmer = event_data['status'].get('value')
    
                    self._process_output_event(output_id, event_status, event_dimmer)
            except Exception as ex:
                logger.exception('Error processing outputs: {0}'.format(ex))

    def _process_output_event(self, output_id, event_status, event_dimmer, force_change=False):
        current_output_status = self._outputs
        name = current_output_status[output_id].get('name')
        status = current_output_status[output_id].get('status')
        dimmer = current_output_status[output_id].get('dimmer')

        change = False
        if event_status != status:
            change = True
            current_output_status[output_id]['status'] = event_status
        if event_dimmer is not None and dimmer != event_dimmer:
            change = True
            current_output_status[output_id]['dimmer'] = event_dimmer

        if change is True or force_change is True:
            level = event_status * 100

            if current_output_status[output_id]['module_type'] != 'output':
                # if there's no change to dimmer, keep old value
                level = event_dimmer or dimmer

            if not force_change:
                self._log('Output {0} ({1}) changed from {2} to {3}'.format(output_id, name, status, event_status))
                logger.info('Output {0} ({1}) changed from {2} to {3}'.format(output_id, name, status, event_status))
            data = {'id': output_id,
                    'name': name,
                    'value': level,
                    'timestamp': self._timestamp2isoformat()}
            thread = Thread(
                target=self._send,
                args=(self._output_topic.format(id=output_id), data, self._output_qos, self._output_retain)
            )
            thread.start()

    @shutter_status(version = 2)
    def shutter_status(self, status, detail):
        if self._enabled and self._shutter_enabled:
            try:
                new_shutter_status = {}
                for id, state in enumerate(status):
                    new_shutter_status[id] = {}
                    new_shutter_status[id]['state'] = state
                    new_shutter_status[id]['position'] = detail[id]['actual_position']

                current_shutter_status = self._shutters
                for shutter_id in current_shutter_status:
                    if shutter_id in new_shutter_status:
                        new_state = new_shutter_status[shutter_id]['state']
                        new_position = new_shutter_status[shutter_id]['position']
                        if new_state is None and new_position is None:
                            continue
                        self._process_shutter_event(shutter_id, new_shutter_status[shutter_id])

            except Exception as ex:
                logger.exception('Error processing shutters: {0}'.format(ex))

    def _process_shutter_event(self, shutter_id, new_shutter_status, force_change=False):
        current_shutter_status = self._shutters
        name = current_shutter_status[shutter_id].get('name')
        state = current_shutter_status[shutter_id].get('state')
        position = current_shutter_status[shutter_id].get('position', None)

        if (state != new_shutter_status['state']) or (force_change is True):
            if new_shutter_status['state'] is not None:
                current_shutter_status[shutter_id]['state'] = new_shutter_status['state']
                thread = Thread(
                    target=self._send,
                    args=(self._shutter_topic.format(id=shutter_id), new_shutter_status['state'], self._shutter_qos, self._shutter_retain)
                )
                thread.start()
                if not force_change:
                    self._log('Shutter {0} ({1}) changed from {2} to {3}'.format(shutter_id, name, state, new_shutter_status['state']))
                    logger.info('Shutter {0} ({1}) changed from {2} to {3}'.format(shutter_id, name, state, new_shutter_status['state']))

        if (position != new_shutter_status.get('position')) or (force_change is True):
            if new_shutter_status.get('position') is not None:
                current_shutter_status[shutter_id]['position'] = new_shutter_status.get('position')

                thread = Thread(
                    target=self._send,
                    args=(self._shutter_position_topic.format(id=shutter_id), new_shutter_status.get('position'), self._shutter_qos, self._shutter_retain)
                )
                thread.start()
                if not force_change:
                    self._log('Shutter {0} ({1}) changed from {2} to {3}'.format(shutter_id, name, position, new_shutter_status.get('position')))
                    logger.info('Shutter {0} ({1}) changed from {2} to {3}'.format(shutter_id, name, position, new_shutter_status.get('position')))

    @receive_events
    def receive_events(self, event_id):
        if self._enabled and self._event_enabled:
            try:
                self._log('Got event {0}'.format(event_id))
                logger.info('Got event {0}'.format(event_id))
                data = {'id': event_id,
                        'timestamp': self._timestamp2isoformat()}
                thread = Thread(
                    target=self._send,
                    args=(self._event_topic.format(id=event_id), data, self._event_qos, self._event_retain)
                )
                thread.start()
            except Exception as ex:
                logger.exception('Error processing event')

    @background_task
    def background_task_sensor_status(self):
        self._create_background_task(
            'sensor',
            self.webinterface.get_sensor_status,
            self._process_sensor_status
        )()

    @background_task
    def background_task_realtime_power(self):
        self._create_background_task(
            'power',
            self.webinterface.get_realtime_power,
            self._process_realtime_power
        )()

    @background_task
    def background_task_total_energy(self):
        self._create_background_task(
            'energy',
            self.webinterface.get_total_energy,
            self._process_total_energy
        )()

    def _parse_sensor_value(self, value):
        if type(value) == float:
            return value
        return float(value)

    def _process_sensor_status(self, sensor_config, json_data):
        mqtt_messages = []
        data_list = list(filter(None, json_data.get('status', [])))
        for sensor_data in data_list:
            sensor_id, sensor_value = sensor_data.values()
            sensor = self._sensors.get(sensor_id)
            if sensor:
                sensor_data = {'id': sensor_id,
                               'source': sensor.get('source'),
                               'external_id': sensor.get('external_id'),
                               'physical_quantity': sensor.get('physical_quantity'),
                               'offset': sensor.get('offset'),
                               'unit': sensor.get('unit'),
                               'name': sensor.get('name'),
                               'value': self._parse_sensor_value(sensor_value),
                               'timestamp': self._timestamp2isoformat()}
                mqtt_messages.append({'topic': sensor_config.get('topic').format(id=sensor_id),
                                      'message': sensor_data})
        return mqtt_messages

    def _process_realtime_power(self, sensor_config, json_data):
        mqtt_messages = []
        json_data.pop('success')
        for module_id, values in json_data.items():
            module = self._power_modules.get(int(module_id))
            if module:
                for input_id, sensor_values in enumerate(values):
                    power_input = module.get(int(input_id))
                    if power_input:
                        sensor_data = {'sensor_id': input_id,
                                       'module_id': module_id,
                                       'name': power_input.get('name'),
                                       'voltage': sensor_values[0],
                                       'frequency': sensor_values[1],
                                       'current': sensor_values[2],
                                       'power': sensor_values[3],
                                       'timestamp': self._timestamp2isoformat()}
                        mqtt_messages.append({'topic': sensor_config.get('topic').format(module_id=module_id, sensor_id=input_id),
                                              'message': sensor_data })
        return mqtt_messages

    def _process_total_energy(self, sensor_config, json_data):
        mqtt_messages = []
        json_data.pop('success')
        for module_id, values in json_data.items():
            module = self._power_modules.get(int(module_id))
            if module:
                for input_id, sensor_values in enumerate(values):
                    power_input = module.get(int(input_id))
                    if power_input:
                        sensor_data = {'sensor_id': input_id,
                                       'module_id': module_id,
                                       'name': power_input.get('name'),
                                       'day': sensor_values[0],
                                       'night': sensor_values[1],
                                       'timestamp': self._timestamp2isoformat()}
                    mqtt_messages.append({'topic': sensor_config.get('topic').format(module_id=module_id, sensor_id=input_id),
                                          'message': sensor_data})
        return mqtt_messages

    def _create_background_task(self, sensor_type, data_retriever, data_processor):
        def background_function():
            while True:
                if self._enabled:
                    sensor_config = self._sensor_config.get(sensor_type)
                    frequency = sensor_config.get('poll_frequency')
                    logger.info('Background task to retrieve {0} sensor data started, will run every {1} seconds.'.format(sensor_type, frequency))
                    # highest frequency is every 10s
                    while frequency >= 10:
                        start = time.time()
                        try:
                            if sensor_config.get('enabled'):
                                result = json.loads(data_retriever())
                                if result['success'] is False:
                                    logger.error('Failed to load {0} sensor data: {1}'.format(sensor_type, result.get('msg')))
                                else:
                                    mqtt_messages = data_processor(sensor_config, result)
                                    for mqtt_message in mqtt_messages:
                                        thread = Thread(target=self._send,
                                                        args=(mqtt_message.get('topic'),
                                                              mqtt_message.get('message'),
                                                              sensor_config.get('qos'),
                                                              sensor_config.get('retain')))
                                        thread.start()
                        except Exception as ex:
                            logger.exception('Error processing {0} sensor status {1}'.format(sensor_type, ex))
                        # This loop will run approx. every 'frequency' seconds
                        sleep = frequency - (time.time() - start)
                        if sleep < 0:
                            sleep = 1
                        time.sleep(sleep)
                else:
                    time.sleep(15)
        return background_function

    def on_connect(self, client, userdata, flags, rc):
        try:
            if rc != 0:
                logger.error('Error connecting: rc={0}', rc)
                return

            logger.info('Connected to MQTT broker {0}:{1}'.format(self._hostname, self._port))

            # load initial output status
            current_output_status = self._outputs
            for output_id in current_output_status:
                event_status = current_output_status[output_id].get('status')
                event_dimmer = current_output_status[output_id].get('dimmer')
                if event_status is None or event_dimmer is None:
                    continue

                self._process_output_event(output_id, event_status, event_dimmer, force_change=True)

            # load initial shutters status
            current_shutter_status = self._shutters
            for shutter_id in current_shutter_status:
                new_state = current_shutter_status[shutter_id].get('state')
                new_position = current_shutter_status[shutter_id].get('position', None)
                if new_state is None and new_position is None:
                    continue

                self._process_shutter_event(shutter_id, current_shutter_status[shutter_id], force_change=True)

            # load home assistant discovery
            homeassistant = HomeAssistant(
                client,
                self._config,
                self._outputs,
                self._shutters,
                self._power_modules,
                self._sensors,
                self._rooms)
            homeassistant.start_discovery()

            # subscribe to output command topic if provided
            if self._output_command_topic:
                try:
                    self.client.subscribe(self._output_command_topic)
                    logger.info('Subscribed to {0}'.format(self._output_command_topic))
                except Exception as ex:
                    logger.exception('Could not subscribe to {0}: {1}'.format(self._output_command_topic, ex))

            # subscribe to shutter command topic if provided
            if self._shutter_command_topic:
                try:
                    self.client.subscribe(self._shutter_command_topic)
                    logger.info('Subscribed to {0}'.format(self._shutter_command_topic))
                except Exception as ex:
                    logger.exception('Could not subscribe to {0}: {1}'.format(self._shutter_command_topic, ex))
        except Exception as ex:
            logger.exception('Error when handling connection: {0}'.format(ex))

        # subscribe to shutter position command topic if provided
        if self._shutter_position_command_topic:
            try:
                self.client.subscribe(self._shutter_position_command_topic)
                logger.info('Subscribed to {0}'.format(self._shutter_position_command_topic))
            except Exception as ex:
                logger.exception('Could not subscribe to {0}: {1}'.format(self._shutter_position_command_topic, ex))

    def on_message(self, client, userdata, msg):
        output_regexp = self._output_command_topic.replace('+', '(\d+)')
        shutter_regexp = self._shutter_command_topic.replace('+', '(\d+)')
        shutter_position_regexp = self._shutter_position_command_topic.replace('+', '(\d+)')

        if re.search(output_regexp, msg.topic) is not None:
            # the output_id is the first match of the regular expression
            output_id = int(re.findall(output_regexp, msg.topic)[0])
            self._output_command(output_id, msg)
        elif re.search(shutter_regexp, msg.topic) is not None:
            # the shutter_id is the first match of the regular expression
            shutter_id = int(re.findall(shutter_regexp, msg.topic)[0])
            self._shutter_command(shutter_id, msg)
        elif re.search(shutter_position_regexp, msg.topic) is not None:
            # the shutter_id is the first match of the regular expression
            shutter_id = int(re.findall(shutter_position_regexp, msg.topic)[0])
            self._shutter_position_command(shutter_id, msg)
        else:
            self._log('Message with topic {0} ignored'.format(msg.topic))
            logger.info('Message with topic {0} ignored'.format(msg.topic))

    def _output_command(self, output_id, msg):
        try:
            if output_id in self._outputs:
                output = self._outputs[output_id]
                value = int(msg.payload)
                if value > 0:
                    is_on = 'true'
                else:
                    is_on = 'false'
                dimmer = None
                if output['module_type'] == 'dimmer':
                    dimmer = None if value == 0 else max(0, min(100, value))
                    if value > 0:
                        log_value = '{0} ON ({1}%)'.format(output_id, value)
                result = json.loads(self.webinterface.set_output(id=output_id, is_on=is_on, dimmer=dimmer))
                if result['success'] is False:
                    log_message = 'Failed to set output {0} to {1}: {2}'.format(output_id, value, result.get('msg', 'Unknown error'))
                    self._log(log_message)
                    logger.error(log_message)
                else:
                    log_message = 'Message for output {0} with payload {1}'.format(output_id, value)
                    self._log(log_message)
                    logger.info(log_message)
            else:
                self._log('Unknown output: {0}'.format(output_id))
        except Exception as ex:
            self._log('Failed to process message')

    def _shutter_command(self, shutter_id, msg):
        try:
            if shutter_id in self._shutters:
                shutter = self._shutters[shutter_id]
                value = msg.payload
                if value.lower() in ['up', 'down', 'stop']:
                    thread = Thread(
                        target=self._execute_shutter_command,
                        args=(
                            shutter_id,
                            value.lower()
                        )
                    )
                    thread.start()
                else:
                    log_message = 'Failed to set shutter {0} to {1}'.format(shutter_id, value)
                    self._log(log_message)
                    logger.error(log_message)
            else:
                self._log('Unknown shutter: {0}'.format(shutter_id))
        except Exception as ex:
            self._log('Failed to process message: {0}'.format(ex))

    def _execute_shutter_command(self, shutter_id, command):
        try:
            if command == 'up':
                result = json.loads(self.webinterface.do_shutter_up(id=shutter_id))
            elif command == 'down':
                result = json.loads(self.webinterface.do_shutter_down(id=shutter_id))
            else:
                result = json.loads(self.webinterface.do_shutter_stop(id=shutter_id))

            if result['success'] is False:
                logger.error('Failed to set shutter {0} to up: {1}'.format(shutter_id, result.get('msg', 'Unknown error')))
        except Exception as ex:
            logger.error('Error calling shutter up web service: {0}'.format(ex))

    def _shutter_position_command(self, shutter_id, msg):
        try:
            log_message = 'Execute shutter position command on shutter {0}'.format(shutter_id)
            self._log(log_message)
            logger.info(log_message)

            if shutter_id in self._shutters:
                shutter = self._shutters[shutter_id]
                value = int(msg.payload)
                if value >= 0 and value <=99:
                    thread = Thread(
                        target=self._execute_shutter_position_command,
                        args=(
                            shutter_id,
                            value
                        )
                    )
                    thread.start()
                else:
                    log_message = 'Failed to set shutter {0} to {1}'.format(shutter_id, value)
                    self._log(log_message)
                    logger.error(log_message)
            else:
                self._log('Unknown shutter: {0}'.format(shutter_id))
        except Exception as ex:
            self._log('Failed to process message: {0}'.format(ex))

    def _execute_shutter_position_command(self, shutter_id, position):
        try:
            result = json.loads(self.webinterface.do_shutter_goto(id=shutter_id, position=position))

            if result['success'] is False:
                log_message = 'Failed to set shutter {0} to position {1}: {2}'.format(shutter_id, position, result.get('msg', 'Unknown error'))
                self._log(log_message)
                logger.error(log_message)
            else:
                log_message = 'Message for shutter {0} with payload {1}'.format(shutter_id, position)
                self._log(log_message)
                logger.info(log_message)
        except Exception as ex:
            logger.exception('Error calling shutter position web service: {0}'.format(ex))

    @om_expose
    def get_config_description(self):
        return json.dumps(MQTTClient.config_description)

    @om_expose
    def get_config(self):
        return json.dumps(self._config)

    @om_expose
    def set_config(self, config):
        try:
            config = json.loads(config)
            for key in config:
                if isinstance(config[key], six.string_types):
                    config[key] = str(config[key])
            self._config_checker.check_config(config)
            self._config = config
            self._read_config()
            self.write_config(config)
            thread = Thread(target=self._load_and_connect)
            thread.start()
        except Exception as ex:
            logger.exception('Error saving configuration: {0}'.format(ex))

        return json.dumps({'success': True})<|MERGE_RESOLUTION|>--- conflicted
+++ resolved
@@ -27,11 +27,7 @@
     """
 
     name = 'MQTTClient'
-<<<<<<< HEAD
-    version = '3.1.7'
-=======
     version = '3.1.0'
->>>>>>> ed4d17de
     interfaces = [('config', '1.0')]
 
     energy_module_config = {
